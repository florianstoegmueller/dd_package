--- conflicted
+++ resolved
@@ -49,13 +49,8 @@
 
 ### System Requirements
 
-<<<<<<< HEAD
-Building (and running) is continuously tested under Linux (Ubuntu 18.04) using gcc-7.4, gcc-10 and clang-9, MacOS (Catalina 10.15) using AppleClang and gcc-10, and Windows using MSVC 15.9. 
-However, the implementation should be compatible with any current C++ compiler supporting C++11 and a minimum CMake version of 3.10.
-=======
 Building (and running) is continuously tested under Linux (Ubuntu 20.04) using gcc-9.3, gcc-10 and clang-11, MacOS (Catalina 10.15) using AppleClang and gcc-10, and Windows using MSVC 15.9. 
 However, the implementation should be compatible with any current C++ compiler supporting C++14 and a minimum CMake version of 3.10.
->>>>>>> f88e575c
 
 It is recommended (although not required) to have [GraphViz](https://www.graphviz.org) installed for visualization purposes.
   
