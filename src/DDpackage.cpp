--- conflicted
+++ resolved
@@ -563,12 +563,7 @@
         if (nodecount > peaknodecount)
 	        peaknodecount = nodecount;
 
-<<<<<<< HEAD
         checkSpecialMatrices(e.p);
-=======
-        if (!isTerminal(e))
-        	checkSpecialMatrices(e.p);
->>>>>>> b5a77bea
 
         return e;                // and return
     }
@@ -1703,7 +1698,7 @@
 			return exchange(in, j, i);
 		}
 
-        if (in.p == nullptr || in.p->v < j) return in;      
+        if (in.p == nullptr || in.p->v < j) return in;
         if ((i+1) == j) return exchangeBaseCase(in, i, j);
 
         auto h = static_cast<short>(i);
@@ -1966,27 +1961,6 @@
                     }
                 }
 
-<<<<<<< HEAD
-    	return in;
-	}
-
-	void Package::printUniqueTable(unsigned short n) {
-		std::cout << "Unique Table: " << std::endl;
-		for (int i = n-1; i >=0; --i) {
-			auto& unique = Unique[i];
-			std::cout << "\t" << i << ":" << std::endl;
-			for (const auto& node: unique) {
-				auto p = node;
-				while (p != nullptr) {
-					std::cout << "\t\t" << (uintptr_t)p << " " << p->ref << "\t";
-					p = p->next;
-				}
-				if (node != nullptr)
-					std::cout << std::endl;
-			}
-		}
-	}
-=======
                 // sifting to bottom
                 while (pos > 0) {
 	                in = exchangeBaseCase(in, pos-1, pos);
@@ -2027,13 +2001,13 @@
         return in;
     }
 
-    /// First counts the number of nodes in the given DD. 
+    /// First counts the number of nodes in the given DD.
     /// Then a loop is executed nodeCount-many times and inside
     /// this loop two randomly selcted levels are swap.
     Edge Package::random(Edge in, std::map<unsigned short, unsigned short>& varMap) {
         int n = (in.p->v + 1);
         unsigned long min = activeNodeCount;
-        std::unordered_set<NodePtr> visited(activeNodeCount); 
+        std::unordered_set<NodePtr> visited(activeNodeCount);
         std::queue<Edge> q{};
         int nodeCount = 0;
         std::srand(std::time(nullptr));
@@ -2085,5 +2059,4 @@
 		    }
 	    }
     }
->>>>>>> b5a77bea
 }