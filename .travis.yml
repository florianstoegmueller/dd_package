--- conflicted
+++ resolved
@@ -19,14 +19,7 @@
             - cmake
             - ninja-build
 
-<<<<<<< HEAD
-    - os: linux
-      dist: bionic
-      compiler: "gcc-10"
-      env: BUILD='Release' CC=gcc-10 CXX=g++-10 COVERAGE=0
-=======
     - env: BUILD='Release' CC=gcc-10 CXX=g++-10 COVERAGE=0
->>>>>>> f88e575c
       addons:
         apt:
           sources:
@@ -50,10 +43,6 @@
 
     - os: osx
       osx_image: xcode12
-<<<<<<< HEAD
-      compiler: "clang"
-=======
->>>>>>> f88e575c
       env: BUILD='Release' CC=clang CXX=clang++ COVERAGE=0
       addons:
         homebrew:
@@ -63,10 +52,6 @@
 
     - os: osx
       osx_image: xcode12
-<<<<<<< HEAD
-      compiler: "gcc-10"
-=======
->>>>>>> f88e575c
       env: BUILD='Release' CC=gcc-10 CXX=g++-10 COVERAGE=0
       addons:
         homebrew:
@@ -74,10 +59,6 @@
             - cmake
             - ninja
             - gcc@10
-<<<<<<< HEAD
-          update: true
-=======
->>>>>>> f88e575c
 
     - os: windows
       env: BUILD='Release' CC=gcc CXX=g++ COVERAGE=0
