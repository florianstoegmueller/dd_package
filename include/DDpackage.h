/*
 * This file is part of IIC-JKU DD package which is released under the MIT license.
 * See file README.md or go to http://iic.jku.at/eda/research/quantum_dd/ for more information.
 */

#ifndef DDpackage_H
#define DDpackage_H

#include <unordered_set>
#include <vector>
#include <array>
#include <bitset>
#include <sstream>
#include <fstream>
#include <string>
#include <cstring>
#include <iostream>
#include <map>
#include <queue>
<<<<<<< HEAD
#include <numeric>
=======
#include <set>
>>>>>>> 6c6de87d

#include "DDcomplex.h"

using CN = dd::ComplexNumbers;

namespace dd {
	const std::string DDversion = "IIC-DD package v1.1";
	constexpr unsigned short RADIX = 2;                     // logic radix
	constexpr unsigned short NEDGE = RADIX * RADIX;   // max no. of edges = RADIX^2

	// General package configuration parameters
	constexpr unsigned int GCLIMIT1 = 250000;                // first garbage collection limit
	constexpr unsigned int GCLIMIT_INC = 0;                  // garbage collection limit increment
	constexpr unsigned int MAXREFCNT = 4000000;     // max reference count (saturates at this value)
	constexpr unsigned int NODECOUNT_BUCKETS = 2000000;
	constexpr unsigned short NBUCKET = 32768;                  // no. of hash table buckets; must be a power of 2
	constexpr unsigned short HASHMASK = NBUCKET - 1;  // must be nbuckets-1
	constexpr unsigned short CTSLOTS = 16384;         // no. of computed table slots
	constexpr unsigned short CTMASK = CTSLOTS - 1;    // must be CTSLOTS-1
	constexpr unsigned short TTSLOTS = 2048;          // Toffoli table slots
	constexpr unsigned short TTMASK = TTSLOTS - 1;    // must be TTSLOTS-1
	constexpr unsigned short CHUNK_SIZE = 2000;
	constexpr unsigned short MAXN = 225;                       // max no. of inputs

    typedef struct Node *NodePtr;

    struct Edge {
	    NodePtr p;
	    Complex w;
    };
	
    struct Node {
	    NodePtr next;         // link for unique table and available space chain
	    Edge e[NEDGE];     // edges out of this node
	    unsigned int ref;       // reference count
	    short v;        // variable index (nonterminal) value (-1 for terminal)
	    bool ident, symm; // special matrices flags
    };

    // list definitions for breadth first traversals (e.g. printing)
    typedef struct ListElement *ListElementPtr;

    struct ListElement {
	    NodePtr p;
	    ListElementPtr next;
	    int w;
    };

	struct NodeSetElement {
		intptr_t id = 0;
		short v = -1;
		NodeSetElement(intptr_t id, short v): id(id), v(v) {};
	};

    // computed table definitions
    // compute table entry kinds
    enum CTkind {
        ad,
        mult,
        fid,
        transp,
        conjTransp,
        kron,
        none
    };

    //computed table entry
    struct CTentry1// computed table entry defn
    {
	    Edge a, b, r;     // a and b are arguments, r is the result
	    CTkind which;       // type of operation
    };

    struct CTentry2// computed table entry defn
    {
	    Edge a, b;     // a and b are arguments, r is the result
	    NodePtr r;
	    CTkind which;       // type of operation
	    ComplexValue rw;
    };

    struct CTentry3// computed table entry defn
    {
	    NodePtr a, b, r;     // a and b are arguments, r is the result
	    CTkind which;       // type of operation
	    ComplexValue aw, bw, rw;
    };

    struct TTentry // Toffoli table entry defn
    {
	    unsigned short n, m, t;
	    short line[MAXN];
	    Edge e;
    };

	enum DynamicReorderingStrategy {
		None, Sifting, Random
	};

    class Package {

    	static Node terminal;
	    constexpr static Node* terminalNode{&terminal};        // pointer to terminal node


        NodePtr nodeAvail{};                 // pointer to available space chain
	    ListElementPtr listAvail{ };           // pointer to available list elements for breadth first searches

	    // Unique Tables (one per input variable)
	    std::array<std::array<NodePtr, NBUCKET>, MAXN> Unique{ };
	    // Three types since different possibilities for complex numbers  (caused by caching)
	    // weights of operands and result are from complex table (e.g., transpose, conjugateTranspose)
	    std::array<CTentry1, CTSLOTS> CTable1{ };
	    // weights of operands are from complex table, weight of result from cache/ZERO (e.g., mult)
	    std::array<CTentry2, CTSLOTS> CTable2{ };
	    // weights of operands and result are from cache/ZERO (e.g., add)
	    std::array<CTentry3, CTSLOTS> CTable3{ };
	    // Toffoli gate table
	    std::array<TTentry, TTSLOTS> TTable{ };
	    // Identity matrix table
	    std::array<Edge, MAXN> IdTable{ };

	    unsigned int currentNodeGCLimit;              // current garbage collection limit
	    unsigned int currentComplexGCLimit;         // current complex garbage collection limit
	    std::array<int, MAXN> active{ };              // number of active nodes for each variable
	    unsigned long nodecount = 0;                // node count in unique table
	    unsigned long peaknodecount = 0;            // records peak node count in unique table

	    std::array<unsigned long, 7> nOps{};                     // operation counters
	    std::array<unsigned long, 7> CTlook{}, CThit{};      // counters for gathering compute table hit stats
        unsigned long UTcol=0, UTmatch=0, UTlookups=0;  // counter for collisions / matches in hash tables

	    std::vector<ListElementPtr> allocated_list_chunks;
	    std::vector<NodePtr> allocated_node_chunks;

	    bool forceMatrixNormalization = false;

	    /// private helper routines
	    void initComputeTable();
	    NodePtr getNode();

        Edge add2(Edge x, Edge y);
	    Edge multiply2(Edge& x, Edge& y, unsigned short var);
	    ComplexValue fidelity(Edge x, Edge y, int var);
	    Edge trace(Edge a, short v, const std::bitset<MAXN>& eliminate);
	    Edge kronecker2(Edge x, Edge y);

	    void checkSpecialMatrices(NodePtr p);
	    Edge UTlookup(Edge& e);
	    Edge CTlookup(const Edge& a, const Edge& b, CTkind which);
	    void CTinsert(const Edge& a, const Edge& b, const Edge& r, CTkind which);

	    static inline unsigned long CThash(const Edge& a, const Edge& b, const CTkind which) {
		    const uintptr_t node_pointer = ((uintptr_t) a.p + (uintptr_t) b.p) >> 3u;
		    const uintptr_t weights = (uintptr_t) a.w.i + (uintptr_t) a.w.r + (uintptr_t) b.w.i + (uintptr_t) b.w.r;
		    return (node_pointer + weights + (uintptr_t) which) & CTMASK;
	    }

	    static inline unsigned long CThash2(NodePtr a, const ComplexValue& aw, NodePtr b, const ComplexValue& bw, const CTkind which) {
		    const uintptr_t node_pointer = ((uintptr_t) a + (uintptr_t) b) >> 3u;
		    const uintptr_t weights = (uintptr_t) (aw.r * 1000) + (uintptr_t) (aw.i * 2000) + (uintptr_t) (bw.r * 3000) + (uintptr_t) (bw.i * 4000);
		    return (node_pointer + weights + (uintptr_t) which) & CTMASK;
	    }
	    static unsigned short TThash(unsigned short n, unsigned short t, const short line[]);

	    unsigned int nodeCount(Edge e, std::unordered_set<NodePtr>& visited) const;
	    ComplexValue getVectorElement(Edge e, unsigned long long int element);
	    ListElementPtr newListElement();

    public:
        constexpr static Edge DDone{ terminalNode, ComplexNumbers::ONE };
        constexpr static Edge DDzero{ terminalNode, ComplexNumbers::ZERO };            // edges pointing to zero and one DD constants
        unsigned long activeNodeCount = 0;             // number of active nodes
		unsigned long maxActive = 0;
        unsigned long gc_calls{};
        unsigned long gc_runs{};
        ComplexNumbers cn;
        std::array<unsigned short, MAXN> varOrder{ };    // variable order initially 0,1,... from bottom up | Usage: varOrder[level] := varible at a certain level
        std::array<unsigned short, MAXN> invVarOrder{ };// inverse of variable order (inverse permutation) | Usage: invVarOrder[variable] := level of a certain variable



        Package();
        ~Package();

        void useMatrixNormalization(bool use) { forceMatrixNormalization = use; }

        // DD creation
        static inline Edge makeTerminal(const Complex& w) { return { terminalNode, w }; }

	    Edge makeNonterminal(short v, const Edge *edge, bool cached = false);

	    inline Edge makeNonterminal(const short v, const std::array<Edge, NEDGE>& edge, bool cached = false) {
	    	return makeNonterminal(v, edge.data(), cached);
	    };
	    Edge makeZeroState(unsigned short n);
	    Edge makeBasisState(unsigned short n, const std::bitset<64>& state);
	    Edge makeIdent(short x, short y);
	    Edge makeGateDD(const Matrix2x2& mat, unsigned short n, const short *line);
	    Edge makeGateDD(const std::array<ComplexValue,NEDGE>& mat, unsigned short n, const std::array<short,MAXN>& line);

	    // operations on DDs
	    Edge multiply(Edge x, Edge y);
	    Edge add(Edge x, Edge y);
	    Edge transpose(const Edge& a);
	    Edge conjugateTranspose(Edge a);
	    Edge normalize(Edge& e, bool cached);
	    Edge partialTrace(Edge a, const std::bitset<MAXN>& eliminate);
	    ComplexValue trace(Edge a);
	    fp fidelity(Edge x, Edge y);
	    Edge kronecker(Edge x, Edge y);
	    Edge extend(Edge e, unsigned short h = 0, unsigned short l = 0);

	    /// exchange levels i and j of a decision diagram by pointer manipulation.
	    /// base case: j = i +/- 1 -> exchange pointers accordingly
	    /// general case: perform successive nearest-neighbour exchanges until i and j are swapped.
	    /// \param in decision diagram to operate on
	    /// \param i first index
	    /// \param j second index
	    /// \return decision diagram with level i and j exchanged
	    /// 		note that the nodes in the resulting decision diagram shall still follow the original ordering
	    /// 		n-1 > n-2 > ... > 1 > 0 from top to bottom.
	    ///			the caller of this function is responsible for keeping track of the variable exchanges (cf. dynamicReorder(...))
	    Edge exchange(Edge in, unsigned short i, unsigned short j);
		Edge exchangeBaseCase(Edge in, unsigned short i, unsigned short j);

	    /// Dynamically reorder a given decision diagram with the current variable map using the specific strategy
	    /// \param in decision diagram to reorder
	    /// \param varMap stores the variable mapping. varMap[circuit qubit] = corresponding DD qubit, e.g.
	    ///			given the varMap (reversed var. order):
	    /// 			0->2,
	    /// 			1->1,
	    /// 			2->0
	    /// 		the circuit operation "H q[0]" leads to the DD equivalent to "H q[varMap[0]]" = "H q[2]".
	    ///			the qubits in the decision diagram are always ordered as n-1 > n-2 > ... > 1 > 0
		/// \param outMap output permutation stores the expected variable mapping at the end of the computation, i.e. from which line to read which qubit.
		///			similar to varMap this map needs to be changed when exchanging two levels 
	    /// \param strat strategy to apply
	    /// \return the resulting decision diagram (and the changed variable map and output permutation, which are returned as reference)
	    Edge dynamicReorder(Edge in, std::map<unsigned short, unsigned short>& varMap, std::map<unsigned short, unsigned short>& outMap, DynamicReorderingStrategy strat = None);

	    /// Apply sifting dynamic reordering to a decision diagram given the current variable map
	    /// \param in decision diagram to apply sifting to
	    /// \param varMap stores the variable mapping (cf. dynamicReorder(...))
		/// \param outMap output permutation stores the expected variable mapping at the end of the computation (cf. dynamicReorder(...))
	    /// \return the resulting decision diagram (and the changed variable map and output permutation, which are returned as reference)
	    Edge sifting(Edge in, std::map<unsigned short, unsigned short>& varMap, std::map<unsigned short, unsigned short>& outMap);
		Edge random(Edge in, std::map<unsigned short, unsigned short>& varMap, std::map<unsigned short, unsigned short>& outMap);

	    unsigned int size(Edge e) const;

		/**
		 * Get a single element of the vector or matrix represented by the dd with root edge e
		 * @param dd package where the dd lives
		 * @param e edge pointing to the root node
		 * @param elements string {0, 1, 2, 3}^n describing which outgoing edge should be followed
		 *                 (for vectors 0 is the 0-successor and 2 is the 1-successor due to the shared representation)
		 *                 If string is longer than required, the additional characters are ignored.
		 * @return the complex value of the specified element
		 */
		ComplexValue getValueByPath(Edge e, std::string elements);

	    // reference counting and garbage collection
	    void incRef(Edge& e);
	    void decRef(Edge& e);
	    void garbageCollect(bool force = false);

	    // checks
	    static inline bool isTerminal(const Edge& e) {
		    return e.p == terminalNode;
	    }
	    static inline bool equals(const Edge& a, const Edge& b) {
		    return a.p == b.p && ComplexNumbers::equals(a.w, b.w);
	    }

	    // Toffoli table insertion and lookup
	    void TTinsert(unsigned short n, unsigned short m, unsigned short t, const short line[], const Edge& e);
	    Edge TTlookup(unsigned short n, unsigned short m, unsigned short t, const short line[]);

	    // printing
	    void printVector(Edge e);
	    void printActive(int n);
	    void printDD(Edge e, unsigned int limit);
<<<<<<< HEAD
	    void export2Dot(Edge basic, const char *outputFilename, bool isVector = false, bool show = true);
	    void printUniqueTable(unsigned short n);
=======

	    void toDot(Edge e, std::ostream& oss, bool isVector = false);
	    static void toDot2(const Edge& e, std::ostream& oss, bool isVector = false, bool edgeLabels=false);
	    void export2Dot(Edge basic, const std::string& outputFilename, bool isVector = false, bool show = true);
	    static void export2Dot2(Edge basic, const std::string& outputFilename, bool isVector = false, bool edgeLabels=false, bool show = true);
>>>>>>> 6c6de87d

	    // statistics and info
	    void statistics();
	    static void printInformation();

	    // debugging - not normally used
	    void debugnode(NodePtr p) const;
	};
}
#endif<|MERGE_RESOLUTION|>--- conflicted
+++ resolved
@@ -17,11 +17,9 @@
 #include <iostream>
 #include <map>
 #include <queue>
-<<<<<<< HEAD
 #include <numeric>
-=======
+#include <queue>
 #include <set>
->>>>>>> 6c6de87d
 
 #include "DDcomplex.h"
 
@@ -52,7 +50,7 @@
 	    NodePtr p;
 	    Complex w;
     };
-	
+
     struct Node {
 	    NodePtr next;         // link for unique table and available space chain
 	    Edge e[NEDGE];     // edges out of this node
@@ -258,7 +256,7 @@
 	    /// 		the circuit operation "H q[0]" leads to the DD equivalent to "H q[varMap[0]]" = "H q[2]".
 	    ///			the qubits in the decision diagram are always ordered as n-1 > n-2 > ... > 1 > 0
 		/// \param outMap output permutation stores the expected variable mapping at the end of the computation, i.e. from which line to read which qubit.
-		///			similar to varMap this map needs to be changed when exchanging two levels 
+		///			similar to varMap this map needs to be changed when exchanging two levels
 	    /// \param strat strategy to apply
 	    /// \return the resulting decision diagram (and the changed variable map and output permutation, which are returned as reference)
 	    Edge dynamicReorder(Edge in, std::map<unsigned short, unsigned short>& varMap, std::map<unsigned short, unsigned short>& outMap, DynamicReorderingStrategy strat = None);
@@ -305,16 +303,13 @@
 	    void printVector(Edge e);
 	    void printActive(int n);
 	    void printDD(Edge e, unsigned int limit);
-<<<<<<< HEAD
 	    void export2Dot(Edge basic, const char *outputFilename, bool isVector = false, bool show = true);
 	    void printUniqueTable(unsigned short n);
-=======
 
 	    void toDot(Edge e, std::ostream& oss, bool isVector = false);
 	    static void toDot2(const Edge& e, std::ostream& oss, bool isVector = false, bool edgeLabels=false);
 	    void export2Dot(Edge basic, const std::string& outputFilename, bool isVector = false, bool show = true);
 	    static void export2Dot2(Edge basic, const std::string& outputFilename, bool isVector = false, bool edgeLabels=false, bool show = true);
->>>>>>> 6c6de87d
 
 	    // statistics and info
 	    void statistics();
